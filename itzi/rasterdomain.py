# coding=utf8
"""
Copyright (C) 2016  Laurent Courty

This program is free software; you can redistribute it and/or
modify it under the terms of the GNU General Public License
as published by the Free Software Foundation; either version 2
of the License, or (at your option) any later version.

This program is distributed in the hope that it will be useful,
but WITHOUT ANY WARRANTY; without even the implied warranty of
MERCHANTABILITY or FITNESS FOR A PARTICULAR PURPOSE.  See the
GNU General Public License for more details.
"""

from __future__ import division
from datetime import datetime, timedelta
import numpy as np
import csv
import copy

import gis
import flow
import messenger as msgr


class TimedArray(object):
    """A container for np.ndarray with time informations.
    Update the array value according to the simulation time.
    array is accessed via get()
    """
    def __init__(self, mkey, igis, f_arr_def):
        assert isinstance(mkey, basestring), "not a string!"
        assert hasattr(f_arr_def, '__call__'), "not a function!"
        self.mkey = mkey
        self.igis = igis  # GIS interface
        # A function to generate a default array
        self.f_arr_def = f_arr_def
        # default values for start and end
        # intended to trigger update when is_valid() is first called
        self.a_start = datetime(1, 1, 2)
        self.a_end = datetime(1, 1, 1)

    def get(self, sim_time):
        """Return a numpy array valid for the given time
        If the array stored is not valid, update the values of the object
        """
        assert isinstance(sim_time, datetime), "not a datetime object!"
        if not self.is_valid(sim_time):
            self.update_values_from_gis(sim_time)
        return self.arr

    def is_valid(self, sim_time):
        """input being a time in timedelta
        If the current stored array is within the range of the map,
        return True
        If not return False
        """
        if self.a_start <= sim_time <= self.a_end:
            return True
        else:
            return False

    def update_values_from_gis(self, sim_time):
        """Update array, start_time and end_time from GIS
        if GIS return None, set array to default value
        """
        # Retrieve values
        arr, arr_start, arr_end = self.igis.get_array(self.mkey, sim_time)
        # set to default if no array retrieved
        if not isinstance(arr, np.ndarray):
            arr = self.f_arr_def()
        # check retrieved values
        assert isinstance(arr_start, datetime), "not a datetime object!"
        assert isinstance(arr_end, datetime), "not a datetime object!"
        assert arr_start <= sim_time <= arr_end, "wrong time retrieved!"
        # update object values
        self.a_start = arr_start
        self.a_end = arr_end
        self.arr = arr
        return self


class RasterDomain(object):
    """Group all rasters for the raster domain.
    Store them as np.ndarray with validity information (TimedArray)
    Include tools to update arrays from and write results to GIS,
    including management of the masking and unmasking of arrays.
    """
    def __init__(self, dtype, igis, input_maps, output_maps):
        # data type
        self.dtype = dtype
        # geographical data
        self.gis = igis
        self.shape = (self.gis.yr, self.gis.xr)
        self.dx = self.gis.dx
        self.dy = self.gis.dy
        self.cell_surf = self.dx * self.dy

        # conversion factor between mm/h and m/s
        self.mmh_to_ms = 1000. * 3600.

        # number of cells in a row must be a multiple of that number
        byte_num = 256 / 8  # AVX2
        itemsize = np.dtype(self.dtype).itemsize
        self.row_mul = int(byte_num / itemsize)

        # slice for a simple padding (allow stencil calculation on boundary)
        self.simple_pad = (slice(1, -1), slice(1, -1))

        # input and output map names (GIS names)
        self.in_map_names = input_maps
        self.out_map_names = output_maps
        # correspondance between input map names and the arrays
        self.in_k_corresp = {'z': 'dem', 'n': 'friction', 'h': 'start_h',
                             'y': 'start_y',
                             'por': 'effective_pororosity',
                             'pres': 'capillary_pressure',
                             'con': 'hydraulic_conductivity',
                             'in_inf': 'infiltration',
                             's_drain': 'drainage_capacity',
                             'rain': 'rain', 'in_q': 'inflow',
                             'bcv': 'bcval', 'bct': 'bctype'}
        # all keys that will be used for the arrays
        self.k_input = self.in_k_corresp.keys()
        self.k_internal = ['inf', 'hmax', 'ext', 'y', 'hfe', 'hfs',
                           'qe', 'qs', 'qe_new', 'qs_new', 'etp',
                           'ue', 'us', 'v', 'vdir', 'vmax',
                           'q_drain', 'dire', 'dirs']
        # arrays gathering the cumulated water depth from corresponding array
        self.k_stats = ['st_bound', 'st_inf', 'st_rain', 'st_etp',
                        'st_inflow', 'st_drain']
        self.stats_corresp = {'inf': 'st_inf', 'rain': 'st_rain',
                              'in_q': 'st_inflow', 'q_drain': 'st_drain'}
        self.k_all = self.k_input + self.k_internal + self.k_stats
        # maps used to calculate external value
        self.k_ext = ['rain', 'inf', 'q_drain', 'in_q']
        # last update of statistical map entry
        self.stats_update_time = dict.fromkeys(self.k_stats)

        # dictionnary of unmasked input tarrays
        self.tarr = dict.fromkeys(self.k_input)

        # boolean dict that indicate if an array has been updated
        self.isnew = dict.fromkeys(self.k_all, True)
        self.isnew['q_drain'] = False

        # create an array mask
        self.mask = np.full(shape=self.shape,
                            fill_value=False, dtype=np.bool_)

        # Instantiate arrays and padded arrays filled with zeros
        self.arr = dict.fromkeys(self.k_all)
        self.arrp = dict.fromkeys(self.k_all)
        self.create_arrays()

        # Instantiate TimedArrays
        self.create_timed_arrays()

    def water_volume(self):
        """get current water volume in the domain"""
        return self.asum('h') * self.cell_surf

    def inf_vol(self, sim_time):
        self.populate_stat_array('inf', sim_time)
        return self.asum('st_inf') * self.cell_surf

    def rain_vol(self, sim_time):
        self.populate_stat_array('rain', sim_time)
        return self.asum('st_rain') * self.cell_surf

    def inflow_vol(self, sim_time):
        self.populate_stat_array('in_q', sim_time)
        return self.asum('st_inflow') * self.cell_surf

    def drain_vol(self, sim_time):
        self.populate_stat_array('drain', sim_time)
        return self.asum('st_drain') * self.cell_surf

    def boundary_vol(self):
        return self.asum('st_bound') * self.cell_surf

    def zeros_array(self):
        """return a np array of the domain dimension, filled with zeros.
        dtype is set to object's dtype.
        Intended to be used as default for the input model maps.
        """
        return np.zeros(shape=self.shape, dtype=self.dtype)

    def pad_array(self, arr):
        """Return the original input array
        as a slice of a larger padded array with one cell
        """
        arr_p = np.pad(arr, 1, 'edge')
        arr = arr_p[self.simple_pad]
        return arr, arr_p

    def create_timed_arrays(self):
        """Create TimedArray objects and store them in the input dict
        """
        for k, arr in self.tarr.iteritems():
            self.tarr[k] = TimedArray(self.in_k_corresp[k],
                                      self.gis, self.zeros_array)
        return self

    def create_arrays(self):
        """Instantiate masked arrays and padded arrays
        the unpadded arrays are a slice of the padded ones
        """
        for k, arr in self.arr.iteritems():
            self.arr[k], self.arrp[k] = self.pad_array(self.zeros_array())
        return self

    def update_mask(self, arr):
        '''Create a mask array by marking NULL values from arr as True.
        '''
        self.mask[:] = np.isnan(arr)
        return self

    def mask_array(self, arr, default_value):
        '''Replace NULL values in the input array by the default_value
        '''
        mask = np.logical_or(np.isnan(arr), self.mask)
        arr[mask] = default_value
        assert not np.any(np.isnan(arr))
        return self

    def unmask_array(self, arr):
        '''Replace values in the input array by NULL values from mask
        '''
        unmasked_array = np.copy(arr)
        unmasked_array[self.mask] = np.nan
        return unmasked_array

    def update_input_arrays(self, sim_time):
        """Get new array using TimedArray
        First update the DEM and mask if needed
        Replace the NULL values (mask)
        """
        # make sure DEM is treated first
        if not self.tarr['z'].is_valid(sim_time):
            self.arr['z'][:] = self.tarr['z'].get(sim_time)
            self.isnew['z'] = True
            # note: must run update_flow_dir() in SuperficialSimulation
            self.update_mask(self.arr['z'])
            self.mask_array(self.arr['z'], np.finfo(self.dtype).max)

        # loop through the arrays
        for k, ta in self.tarr.iteritems():
            if not ta.is_valid(sim_time):
                # z is done before
                if k == 'z':
                    continue
                # calculate statistics before updating array
                if k in ['in_q', 'rain']:
                    self.populate_stat_array(k, sim_time)
                # update array
<<<<<<< HEAD
                self.gis.msgr.verbose(u"{}: update input "
                                      u"array <{}>".format(sim_time, k))
=======
                msgr.debug(u"{}: update input array <{}>".format(sim_time, k))
>>>>>>> bdde6d14
                self.arr[k][:] = ta.get(sim_time)
                self.isnew[k] = True
                if k == 'n':
                    fill_value = 1
                else:
                    fill_value = 0
                # mask arrays
                self.mask_array(self.arr[k], fill_value)
            else:
                self.isnew[k] = False
        # calculate water volume at the beginning of the simulation
        if self.isnew['h']:
            self.start_volume = self.asum('h')
        return self

    def populate_stat_array(self, k, sim_time):
        """given an external input array key,
        populate the corresponding statistic array.
        If it's the first update, only check in the time.
        Should be called before updating the array
        """
        sk = self.stats_corresp[k]
        update_time = self.stats_update_time[sk]
        # make sure everything is in m/s
        if k in ['rain', 'inf']:
            conv_factor = 1 / self.mmh_to_ms
        else:
            conv_factor = 1.

        if self.stats_update_time[sk] is None:
                self.stats_update_time[sk] = sim_time
        else:
<<<<<<< HEAD
            self.gis.msgr.verbose(u"{}: Populating array "
                                  u"<{}>".format(sim_time, sk))
=======
            msgr.debug(u"{}: Populating array <{}>".format(sim_time, sk))
>>>>>>> bdde6d14
            time_diff = (sim_time - update_time).total_seconds()
            flow.populate_stat_array(self.arr[k], self.arr[sk],
                                     conv_factor, time_diff)
            self.stats_update_time[sk] = sim_time
        return None

    def update_ext_array(self):
        """If one of the input array has been updated,
        combine rain, infiltration etc. into a unique array 'ext' in m/s.
        Rainfall and infiltration are considered in mm/h,
        in_q and q_drain in m/s
        """
        if any([self.isnew[k] for k in ('in_q', 'q_drain')]):
            flow.set_ext_array(self.arr['in_q'], self.arr['q_drain'],
                               self.arr['ext'])
            self.isnew['ext'] = True
        else:
            self.isnew['ext'] = False
        return self

    def get_output_arrays(self, interval_s, sim_time):
        """Returns a dict of unmasked arrays to be written to the disk
        """
        out_arrays = {}
        if self.out_map_names['h'] is not None:
            out_arrays['h'] = self.get_unmasked('h')
        if self.out_map_names['wse'] is not None:
            out_arrays['wse'] = self.get_unmasked('h') + self.get('z')
        if self.out_map_names['v'] is not None:
            out_arrays['v'] = self.get_unmasked('v')
        if self.out_map_names['vdir'] is not None:
            out_arrays['vdir'] = self.get_unmasked('vdir')
        if self.out_map_names['qx'] is not None:
            out_arrays['qx'] = self.get_unmasked('qe_new') * self.dy
        if self.out_map_names['qy'] is not None:
            out_arrays['qy'] = self.get_unmasked('qs_new') * self.dx
        # statistics (average of last interval)
        if self.out_map_names['boundaries'] is not None:
            out_arrays['boundaries'] = self.get_unmasked('st_bound') / interval_s
        if self.out_map_names['inflow'] is not None:
            self.populate_stat_array('in_q', sim_time)
            out_arrays['inflow'] = self.get_unmasked('st_inflow') / interval_s
        if self.out_map_names['infiltration'] is not None:
            self.populate_stat_array('inf', sim_time)
            out_arrays['infiltration'] = (self.get_unmasked('st_inf') /
                                          interval_s) * self.mmh_to_ms
        if self.out_map_names['rainfall'] is not None:
            self.populate_stat_array('rain', sim_time)
            out_arrays['rainfall'] = (self.get_unmasked('st_rain') /
                                      interval_s) * self.mmh_to_ms
        return out_arrays

    def swap_arrays(self, k1, k2):
        """swap values of two arrays
        """
        self.arr[k1], self.arr[k2] = self.arr[k2], self.arr[k1]
        self.arrp[k1], self.arrp[k2] = self.arrp[k2], self.arrp[k1]
        return self

    def get(self, k):
        """return the unpadded, masked array of key 'k'
        """
        return self.arr[k]

    def get_padded(self, k):
        """return the padded, masked array of key 'k'
        """
        return self.arrp[k]

    def get_unmasked(self, k):
        """return unpadded array with NaN
        """
        return self.unmask_array(self.arr[k])

    def amax(self, k):
        """return maximum value of an unpadded array
        """
        return np.amax(self.arr[k])

    def asum(self, k):
        """return the sum of an unpadded array
        values outside the proper domain are the defaults values
        """
        return flow.arr_sum(self.arr[k])

    def reset_stats(self, sim_time):
        """Set stats arrays to zeros and the update time to current time
        """
        for k in ['st_bound', 'st_inf', 'st_rain',
                  'st_inflow', 'st_drain']:
            self.arr[k][:] = 0.
            self.stats_update_time[k] = sim_time
        return self<|MERGE_RESOLUTION|>--- conflicted
+++ resolved
@@ -255,12 +255,7 @@
                 if k in ['in_q', 'rain']:
                     self.populate_stat_array(k, sim_time)
                 # update array
-<<<<<<< HEAD
-                self.gis.msgr.verbose(u"{}: update input "
-                                      u"array <{}>".format(sim_time, k))
-=======
                 msgr.debug(u"{}: update input array <{}>".format(sim_time, k))
->>>>>>> bdde6d14
                 self.arr[k][:] = ta.get(sim_time)
                 self.isnew[k] = True
                 if k == 'n':
@@ -293,12 +288,7 @@
         if self.stats_update_time[sk] is None:
                 self.stats_update_time[sk] = sim_time
         else:
-<<<<<<< HEAD
-            self.gis.msgr.verbose(u"{}: Populating array "
-                                  u"<{}>".format(sim_time, sk))
-=======
             msgr.debug(u"{}: Populating array <{}>".format(sim_time, sk))
->>>>>>> bdde6d14
             time_diff = (sim_time - update_time).total_seconds()
             flow.populate_stat_array(self.arr[k], self.arr[sk],
                                      conv_factor, time_diff)

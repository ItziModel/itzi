#!/usr/bin/env python
# -*- coding: utf-8 -*-
"""
NAME:      Itzï

AUTHOR(S): Laurent Courty

PURPOSE:   Simulate dynamic superficial water flows using a simplified
           quasi-2D implementation of the Shallow Water Equations.
           See:
           De Almeida, G. & Bates, P., 2013. Applicability of the local
           inertial approximation of the shallow water equations to
           flood modeling. Water Resources Research, 49(8), pp.4833–4844.
           Sampson, C.C. et al., 2013. An automated routing methodology
           to enable direct rainfall in high resolution shallow water models.
           Hydrological Processes, 27(3), pp.467–476.

COPYRIGHT: (C) 2015-2016 by Laurent Courty

            This program is free software; you can redistribute it and/or
            modify it under the terms of the GNU General Public License
            as published by the Free Software Foundation; either version 2
            of the License, or (at your option) any later version.

            This program is distributed in the hope that it will be useful,
            but WITHOUT ANY WARRANTY; without even the implied warranty of
            MERCHANTABILITY or FITNESS FOR A PARTICULAR PURPOSE.  See the
            GNU General Public License for more details.
"""


from __future__ import print_function, division
import sys
import os
import argparse


def main():
    args = parser.parse_args()
    args.func(args)


def itzi_run(args):
    # exit with an error if run outside GRASS shell
    try:
        import grass.script as grass
        from grass.pygrass.messages import Messenger
    except ImportError:
        sys.exit("Please run from a GRASS GIS environment")
    import time
    import numpy as np
    from pyinstrument import Profiler
    from datetime import timedelta
<<<<<<< HEAD
    import simulation

=======
    from configreader import ConfigReader
    import simulation

    # stop program if location is latlong
    if grass.locn_is_latlong():
        msgr.fatal(_(u"latlong location is not supported. "
                     u"Please use a projected location"))

>>>>>>> 124532ea
    # start profiler
    if args.p:
        prof = Profiler()
        prof.start()

    # set environment variables
    if args.o:
        os.environ['GRASS_OVERWRITE'] = '1'
    else:
        os.environ['GRASS_OVERWRITE'] = '0'
    if args.v:
        os.environ['GRASS_VERBOSE'] = '3'
    else:
        os.environ['GRASS_VERBOSE'] = '2'

    # start messenger
    msgr = Messenger()

<<<<<<< HEAD
    # stop program if location is latlong
    if grass.locn_is_latlong():
        msgr.fatal(_(u"latlong location is not supported. "
                     u"Please use a projected location"))

    # parsing configuration file
    conf = ConfigReader(args.config_file, msgr)
    # display parameters (if verbose)
    conf.display_sim_param()

    # Run simulation
    msgr.verbose(_(u"Starting simulation..."))
    sim_start = time.time()
    sim = simulation.SimulationManager(sim_times=conf.sim_times,
                                       stats_file=conf.stats_file,
                                       dtype=np.float32,
                                       input_maps=conf.input_map_names,
                                       output_maps=conf.output_map_names,
                                       sim_param=conf.sim_param,
                                       drainage_params=conf.drainage_params)
    sim.run()

=======
    # start total time counter
    total_sim_start = time.time()
    # dictionary to store computation times
    times_dict = {}
    for conf_file in args.config_file:
        file_name = os.path.basename(conf_file)
        # parsing configuration file
        conf = ConfigReader(conf_file, msgr)
        # display parameters (if verbose)
        conf.display_sim_param()
        # Run simulation
        sim_start = time.time()
        msgr.message(u"Starting simulation for configuration file {}...".format(file_name))
        sim = simulation.SimulationManager(sim_times=conf.sim_times,
                                           stats_file=conf.stats_file,
                                           dtype=np.float32,
                                           input_maps=conf.input_map_names,
                                           output_maps=conf.output_map_names,
                                           sim_param=conf.sim_param)
        sim.run()
        # store computation time
        times_dict[file_name] = timedelta(seconds=int(time.time() - sim_start))

    # stop total time counter
    total_elapsed_time = timedelta(seconds=int(time.time() - total_sim_start))
>>>>>>> 124532ea
    # end profiling and print results
    if args.p:
        prof.stop()
        print(prof.output_text(unicode=True, color=True))
    # display total computation duration
<<<<<<< HEAD
    elapsed_time = timedelta(seconds=int(time.time() - sim_start))
    grass.message(u"Simulation complete. "
                  u"Elapsed time: {}".format(elapsed_time))
=======
    msgr.message(u"Simulations complete. Elapsed times:")
    for f, t in times_dict.iteritems():
        msgr.message(u"{}: {}".format(f, t))
    msgr.message(u"Total: {}".format(total_elapsed_time))
    avg_time = timedelta(seconds=(total_elapsed_time.total_seconds() / len(times_dict)))
    msgr.message(u"Average: {}".format(avg_time))
>>>>>>> 124532ea


def itzi_version(args):
    """Display the software version number from a file
    """
    ROOT = os.path.dirname(__file__)
    F_VERSION = os.path.join(ROOT, 'data', 'VERSION')
    with open(F_VERSION, 'r') as f:
        print(f.readline().strip())


<<<<<<< HEAD
def itzi_read(args):
    # exit with an error if run outside GRASS shell
    try:
        from grass.pygrass.messages import Messenger
    except ImportError:
        sys.exit("Please run from a GRASS GIS environment")
    import msgpack
    from configreader import ConfigReader
    from resultsreader import ResultsReader

    msgr = Messenger()
    # read input and affect variables
    with open(args.result_file, 'r') as infile:
        results = msgpack.load(infile)
    processor = ResultsReader(results, msgr)

    # perform actions
    if args.type == 'node':
        processor.verif_node_id(args.id)
        if args.action == 'plot':
            processor.plot_node_values(args.id, args.variables)
        elif args.action == 'csv':
            processor.node_values_to_csv(args.id, args.output)
    elif args.type == 'link':
        pass
    else:
        self.msgr.fatal(_(u"Unknown type: '{}'".format(args.type)))
    return None


=======
>>>>>>> 124532ea
########################
# Parsing command line #
########################

DESCR = (u"A dynamic, fully distributed hydraulic and hydrologic model. "
         u"Must be run within a GRASS GIS environment.")

parser = argparse.ArgumentParser(description=DESCR)
subparsers = parser.add_subparsers()

# running a simulation
run_parser = subparsers.add_parser("run", help=u"run a simulation",
                                   description="run a simulation")
<<<<<<< HEAD
run_parser.add_argument("config_file", help=u"an Itzï configuration file")
run_parser.add_argument("-o", action='store_true',
                        help=u"overwrite files if exist")
=======
run_parser.add_argument("config_file", nargs='+',
                        help=u"an Itzï configuration files (if several given, run in batch mode)")
run_parser.add_argument("-o", action='store_true', help=u"overwrite files if exist")
>>>>>>> 124532ea
run_parser.add_argument("-p", action='store_true', help=u"activate profiler")
run_parser.add_argument("-v", action='store_true', help=u"verbose output")
run_parser.set_defaults(func=itzi_run)

# display version
version_parser = subparsers.add_parser("version",
                                       help=u"display software version number")
version_parser.set_defaults(func=itzi_version)

# read results
read_parser = subparsers.add_parser("read", help=u"read simulation results",
                                    description=u"read simulation results")
read_parser.add_argument("result_file", help=u"an Itzï results file")
read_parser.add_argument("--output",
                         help=u"CSV file name. If not given, "
                              u"print to standard output")
read_parser.add_argument("action", choices=['plot', 'csv'],
                         help=u"action to perform")
read_parser.add_argument("type", choices=['node', 'link'],
                         help=u"Type of object to read")
read_parser.add_argument("id", help=u"ID of object")
read_parser.add_argument("variables", nargs='*',
                         help=u"list of variables")
read_parser.set_defaults(func=itzi_read)


if __name__ == "__main__":
    sys.exit(main())<|MERGE_RESOLUTION|>--- conflicted
+++ resolved
@@ -51,10 +51,6 @@
     import numpy as np
     from pyinstrument import Profiler
     from datetime import timedelta
-<<<<<<< HEAD
-    import simulation
-
-=======
     from configreader import ConfigReader
     import simulation
 
@@ -63,7 +59,6 @@
         msgr.fatal(_(u"latlong location is not supported. "
                      u"Please use a projected location"))
 
->>>>>>> 124532ea
     # start profiler
     if args.p:
         prof = Profiler()
@@ -82,30 +77,6 @@
     # start messenger
     msgr = Messenger()
 
-<<<<<<< HEAD
-    # stop program if location is latlong
-    if grass.locn_is_latlong():
-        msgr.fatal(_(u"latlong location is not supported. "
-                     u"Please use a projected location"))
-
-    # parsing configuration file
-    conf = ConfigReader(args.config_file, msgr)
-    # display parameters (if verbose)
-    conf.display_sim_param()
-
-    # Run simulation
-    msgr.verbose(_(u"Starting simulation..."))
-    sim_start = time.time()
-    sim = simulation.SimulationManager(sim_times=conf.sim_times,
-                                       stats_file=conf.stats_file,
-                                       dtype=np.float32,
-                                       input_maps=conf.input_map_names,
-                                       output_maps=conf.output_map_names,
-                                       sim_param=conf.sim_param,
-                                       drainage_params=conf.drainage_params)
-    sim.run()
-
-=======
     # start total time counter
     total_sim_start = time.time()
     # dictionary to store computation times
@@ -124,31 +95,25 @@
                                            dtype=np.float32,
                                            input_maps=conf.input_map_names,
                                            output_maps=conf.output_map_names,
-                                           sim_param=conf.sim_param)
+                                           sim_param=conf.sim_param,
+                                           drainage_params=conf.drainage_params)
         sim.run()
         # store computation time
         times_dict[file_name] = timedelta(seconds=int(time.time() - sim_start))
 
     # stop total time counter
     total_elapsed_time = timedelta(seconds=int(time.time() - total_sim_start))
->>>>>>> 124532ea
     # end profiling and print results
     if args.p:
         prof.stop()
         print(prof.output_text(unicode=True, color=True))
-    # display total computation duration
-<<<<<<< HEAD
-    elapsed_time = timedelta(seconds=int(time.time() - sim_start))
-    grass.message(u"Simulation complete. "
-                  u"Elapsed time: {}".format(elapsed_time))
-=======
+    # display computation duration
     msgr.message(u"Simulations complete. Elapsed times:")
     for f, t in times_dict.iteritems():
         msgr.message(u"{}: {}".format(f, t))
     msgr.message(u"Total: {}".format(total_elapsed_time))
     avg_time = timedelta(seconds=(total_elapsed_time.total_seconds() / len(times_dict)))
     msgr.message(u"Average: {}".format(avg_time))
->>>>>>> 124532ea
 
 
 def itzi_version(args):
@@ -159,8 +124,6 @@
     with open(F_VERSION, 'r') as f:
         print(f.readline().strip())
 
-
-<<<<<<< HEAD
 def itzi_read(args):
     # exit with an error if run outside GRASS shell
     try:
@@ -190,9 +153,6 @@
         self.msgr.fatal(_(u"Unknown type: '{}'".format(args.type)))
     return None
 
-
-=======
->>>>>>> 124532ea
 ########################
 # Parsing command line #
 ########################
@@ -206,15 +166,9 @@
 # running a simulation
 run_parser = subparsers.add_parser("run", help=u"run a simulation",
                                    description="run a simulation")
-<<<<<<< HEAD
-run_parser.add_argument("config_file", help=u"an Itzï configuration file")
-run_parser.add_argument("-o", action='store_true',
-                        help=u"overwrite files if exist")
-=======
 run_parser.add_argument("config_file", nargs='+',
                         help=u"an Itzï configuration files (if several given, run in batch mode)")
 run_parser.add_argument("-o", action='store_true', help=u"overwrite files if exist")
->>>>>>> 124532ea
 run_parser.add_argument("-p", action='store_true', help=u"activate profiler")
 run_parser.add_argument("-v", action='store_true', help=u"verbose output")
 run_parser.set_defaults(func=itzi_run)

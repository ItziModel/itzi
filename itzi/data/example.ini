--- conflicted
+++ resolved
@@ -43,11 +43,7 @@
 # prefix of output strds
 prefix =
 # strds to be saved, separated by comma
-<<<<<<< HEAD
-values = h, wse, v, vdir, qx, qy, boundaries, infiltration, rainfall, inflow, drainage_cap, verror
-=======
 values = h, wse, v, vdir, qx, qy, boundaries, infiltration, rainfall, inflow, losses, verror
->>>>>>> 5e5b703d
 
 [statistics]
 # statistic file

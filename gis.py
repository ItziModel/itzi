#!/usr/bin/env python
# coding=utf8
"""
Copyright (C) 2015  Laurent Courty

This program is free software; you can redistribute it and/or
modify it under the terms of the GNU General Public License
as published by the Free Software Foundation; either version 2
of the License, or (at your option) any later version.

This program is distributed in the hope that it will be useful,
but WITHOUT ANY WARRANTY; without even the implied warranty of
MERCHANTABILITY or FITNESS FOR A PARTICULAR PURPOSE.  See the
GNU General Public License for more details.
"""
from __future__ import division
import numpy as np
from datetime import datetime, timedelta
from collections import namedtuple
import os

import grass.script as grass
import grass.temporal as tgis
from grass.pygrass import raster
from grass.pygrass.gis.region import Region
from grass.pygrass.messages import Messenger
import grass.pygrass.utils as gutils
from grass.exceptions import FatalError, CalledModuleError

class Igis(object):
    """
    A class providing an access to GRASS GIS Python interfaces:
    scripting, pygrass, temporal GIS
    The interface of this class relies on numpy arrays for raster values.
    Everything related to GRASS maps or stds stays in that class.
    """

    # a unit convertion table relative to seconds
    t_unit_conv = {'seconds': 1, 'minutes': 60, 'hours': 3600, 'days': 86400}
    # datatype conversion between GRASS and numpy
    dtype_conv = {'FCELL': ('float16', 'float32'),
                'DCELL': ('float_', 'float64', 'float128'),
                'CELL': ('bool_', 'int_', 'intc', 'intp',
                        'int8', 'int16', 'int32', 'int64',
                        'uint8', 'uint16', 'uint32', 'uint64')}
    # conversion from month number to accepted grass month notation
    # datetime object strftime can't be used because it depend on the locale
    month_conv = {1: 'jan', 2: 'feb', 3: 'mar', 4: 'apr',
                5: 'may', 6: 'june', 7: 'july', 8: 'aug',
                9: 'Sept', 10: 'oct', 11: 'Nov', 12: 'dec'}

    def __init__(self, start_time, end_time, dtype, mkeys):
        assert isinstance(start_time, datetime), \
            "start_time not a datetime object!"
        assert isinstance(end_time, datetime), \
            "end_time not a datetime object!"
        assert start_time <= end_time, "start_time > end_time!"

        self.start_time = start_time
        self.end_time = end_time
        self.dtype = dtype
        self.msgr = Messenger(raise_on_error=True)
        region = Region()
        self.xr = region.cols
        self.yr = region.rows
        self.dx = region.ewres
        self.dy = region.nsres
        self.overwrite = grass.overwrite()
        self.mapset = gutils.getenv('MAPSET')
        self.maps = dict.fromkeys(mkeys)
        # init temporal module
        tgis.init(raise_fatal_error=True)
        # define MapData namedtuple and cols to retrieve from STRDS
        self.cols = ['id','start_time','end_time']
                #~ 'name','west','east','south','north']
        self.MapData = namedtuple('MapData', self.cols)

        # color tables files
        file_dir = os.path.dirname(__file__)
        self.rules_h = os.path.join(file_dir, 'colortable_depth.txt')

    def grass_dtype(self, dtype):
        if dtype in self.dtype_conv['DCELL']:
            mtype = 'DCELL'
        elif dtype in self.dtype_conv['CELL']:
            mtype = 'CELL'
        elif dtype in self.dtype_conv['FCELL']:
            mtype = 'FCELL'
        else:
            assert False, "datatype incompatible with GRASS!"
        return mtype

    def to_s(self, unit, time):
        """Change an input time into seconds
        """
        assert isinstance(unit, basestring), "{} Not a string".format(unit)
        return self.t_unit_conv[unit] * time

    def from_s(self, unit, time):
        """Change an input time from seconds to another unit
        """
        assert isinstance(unit, basestring), "{} Not a string".format(unit)
        return int(time) / self.t_unit_conv[unit]

    def to_datetime(self, unit, time):
        """Take a number and a unit as entry
        return a datetime object relative to start_time
        usefull for assigning start_time and end_time
        to maps from relative stds
        """
        return self.start_time + timedelta(seconds=self.to_s(unit, time))

    def format_id(self, name):
        """Take a map or stds name as input
        and return a fully qualified name, i.e. including mapset
        """
        if '@' in name:
            return name
        else:
            return '@'.join((name, self.mapset))

    def name_is_stds(self, name):
        """return True if the name given as input is a registered strds
        False if not
        """
        if not hasattr(self, 'stds_list'):
            stds_dict = tgis.get_dataset_list('strds', '', columns='id')
            self.stds_list = [v[0] for l in stds_dict.values() for v in l]

        if self.format_id(name) in self.stds_list:
            return True
        else:
            return False

    def name_is_map(self, name):
        """return True if the given name is a map in the grass database
        False if not
        """
        try:
            grass.read_command('r.info', map=self.format_id(name),flags='r')
        except CalledModuleError:
            return False
        else:
            return True

    def read(self, map_names):
        """Read maps names from GIS
        take as input map_names, a dictionary of maps/STDS names
        for each entry in map_names:
            if the name is empty or None, store None
            if a strds, load all maps in the instance's time extend,
                store them as a list
            if a single map, set the start and end time to fit simulation.
                store it in a list for consistency
        each map is stored as a MapData namedtuple
        store result in instance's dictionary
        """
        for k,map_name in map_names.iteritems():
            if not map_name:
                map_list = None
                continue
            elif self.name_is_stds(map_name):
                map_list = self.raster_list_from_strds(self.format_id(map_name))
            elif self.name_is_map(map_name):
                map_list = [self.MapData(id=self.format_id(map_name),
                    start_time=self.start_time, end_time=self.end_time)]
            else:
                self.msgr.fatal(_("{} not found!".format(map_name)))
            self.maps[k] = map_list
        return self

    def raster_list_from_strds(self, strds_name):
        """Return a list of maps from a given strds
        for all the simulation duration
        Each map data is stored as a MapData namedtuple
        """
        assert isinstance(strds_name, basestring), "expect a string"

        strds = tgis.open_stds.open_old_stds(strds_name, 'strds')
        if strds.get_temporal_type() == 'relative':
            # get start time and end time in seconds
            rel_end_time = (self.end_time - self.start_time).total_seconds()
            rel_unit = strds.get_relative_time_unit().encode('ascii','ignore')
            start_time_in_stds_unit = 0
            end_time_in_stds_unit = self.from_s(rel_unit, rel_end_time)
        elif strds.get_temporal_type() == 'absolute':
            start_time_in_stds_unit = self.start_time
            end_time_in_stds_unit = self.end_time
        else:
            assert False, "unknown temporal type"

        # retrieve data from DB
        where = 'start_time <= {e} AND end_time >= {s}'.format(
            e=str(end_time_in_stds_unit), s=str(start_time_in_stds_unit))
        maplist = strds.get_registered_maps(columns=','.join(self.cols),
                                            where=where,
                                            order='start_time')
        # change time data to datetime format
        if strds.get_temporal_type() == 'relative':
            maplist = [(i[0], self.to_datetime(rel_unit, i[1]),
                self.to_datetime(rel_unit, i[2])) for i in maplist]
        return [self.MapData(*i) for i in maplist]

    def read_raster_map(self, rast_name):
        """Read a GRASS raster and return a numpy array
        """
        with raster.RasterRow(rast_name, mode='r') as rast:
            array = np.array(rast, dtype=self.dtype)
        return array

    def write_raster_map(self, arr, rast_name):
        """Take a numpy array and write it to GRASS DB
        """
        assert isinstance(arr, np.ndarray), "arr not a np array!"
        assert isinstance(rast_name, basestring), "not a string!"
        if self.overwrite == True and raster.RasterRow(rast_name).exist() == True:
            gutils.remove(rast_name, 'raster')
        mtype = self.grass_dtype(arr.dtype)
        with raster.RasterRow(rast_name, mode='w', mtype=mtype) as newraster:
            newrow = raster.Buffer((arr.shape[1],), mtype=mtype)
            for row in arr:
                newrow[:] = row[:]
                newraster.put_row(newrow)
        return self

    def get_array(self, mkey, sim_time):
        """take a given map key and simulation time
        return a numpy array associated with its start and end time
        if no map is found, return None instead of an array
        and the start_time and end_time of the simulation
        """
        assert isinstance(mkey, basestring), "not a string!"
        assert isinstance(sim_time, datetime), "not a datetime object!"
        assert mkey in self.maps.keys(), "unknown map key!"
        if self.maps[mkey] == None:
            return None, self.start_time, self.end_time
        else:
            for m in self.maps[mkey]:
                if m.start_time <= sim_time <= m.end_time:
                    arr = self.read_raster_map(m.id)
                    return arr, m.start_time, m.end_time

    def register_maps_in_strds(self, mkey, strds_name, map_list, t_type):
<<<<<<< HEAD
        '''Register given maps
        map_list contains tuples of (raster_name, map_time)
=======
        '''Register given maps and apply color table
>>>>>>> ba758bb8
        '''
        assert isinstance(mkey, basestring), "not a string!"
        assert isinstance(strds_name, basestring), "not a string!"
        assert isinstance(t_type, basestring), "not a string!"
        # create strds
        strds_id = self.format_id(strds_name)
        strds_title = mkey
        strds_desc = ""
        strds = tgis.open_new_stds(strds_id, 'strds', t_type,
            strds_title, strds_desc, "mean", overwrite=self.overwrite)

        # create RasterDataset objects list
        raster_dts_lst = []
        for map_name, map_time in map_list:
            # create RasterDataset
            map_id = self.format_id(map_name)
            raster_dts = tgis.RasterDataset(map_id)
            # load spatial data from map
            raster_dts.load()
            # set time
            if t_type == 'relative':
                # create timedelta
                rel_time = map_time - self.start_time
                rast_time = rel_time.total_seconds()
                raster_dts.set_relative_time(rast_time, None, 'seconds')
            elif t_type == 'absolute':
                raster_dts.set_absolute_time(start_time=map_time)
            else:
                assert False, "unknown temporal type!"
            # populate the list
            raster_dts_lst.append(raster_dts)
        # Finaly register the maps
        tgis.register.register_map_object_list('raster', raster_dts_lst,
                strds, delete_empty=True, unit='seconds')

        # apply color table
        if mkey == 'out_h':
            lst = strds.get_registered_maps(columns="id")
            lst = [s[0] for s in lst]
            maps = ','.join(lst)
            grass.run_command('r.colors', quiet=True,
                        rules=self.rules_h, map=maps)
        return self<|MERGE_RESOLUTION|>--- conflicted
+++ resolved
@@ -241,12 +241,7 @@
                     return arr, m.start_time, m.end_time
 
     def register_maps_in_strds(self, mkey, strds_name, map_list, t_type):
-<<<<<<< HEAD
-        '''Register given maps
-        map_list contains tuples of (raster_name, map_time)
-=======
         '''Register given maps and apply color table
->>>>>>> ba758bb8
         '''
         assert isinstance(mkey, basestring), "not a string!"
         assert isinstance(strds_name, basestring), "not a string!"
